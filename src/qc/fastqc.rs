<<<<<<< HEAD
use fastq::{OwnedRecord, Record, RefRecord};
=======
use fastq::{OwnedRecord, Record};
use probability::prelude::*;
use regex::Regex;
>>>>>>> c4175ea1
use serde::{Deserialize, Serialize};
use std::cmp::Ordering;
use std::io::Read;
use std::{
    cmp,
    collections::HashMap,
    f32::consts::{E, PI},
    str::from_utf8,
    vec,
};

const SANGER_ENCODING_OFFSET: usize = 32;
const ILLUMINA_1_3_ENCODING_OFFSET: usize = 64;
const SANGER_ILLUMINA_1_9: &str = "Sanger / Illumina 1.9";
const ILLUMINA_1_3: &str = "Illumina 1.3";
const ILLUMINA_1_5: &str = "Illumina 1.5";

const FORWARD_TYPE: usize = 1;
const REVERSE_TYPE: usize = 2;

const FASTQC_CONFIG_DUP_LENGTH: usize = 0;
const FASTQC_CONFIG_KMER_SIZE: usize = 0;
const FASTQC_CONFIG_CONTAMINANT_FILE: &str = "";
const FASTQC_CONFIG_ADAPTER_FILE: &str = "";

const INDICATOR_CONFIG_TILE_IGNORE: usize = 0;
const INDICATOR_CONFIG_OVERREPESENTED_WARN: f32 = 0.1;

const DEFAULT_FILF_PATH_CONTAMINANT: &str = "data/contaminant_list.txt";
const DEFAULT_FILF_PATH_ADAPTER: &str = "data/adapter_list.txt";

#[derive(Debug, Serialize, Deserialize, Clone)]
pub struct QualityCount {
    actual_counts: Vec<usize>,
    total_counts: usize,
}

impl QualityCount {
    pub fn new() -> QualityCount {
        return QualityCount {
            actual_counts: vec![0; 150],
            total_counts: 0,
        };
    }

    pub fn add_value(&mut self, c_ascii: usize) {
        self.total_counts += 1;
        self.actual_counts[c_ascii] += 1;
    }

    pub fn add_quality_count(&mut self, quality_count: &QualityCount) {
        self.total_counts += quality_count.total_counts();
        self.actual_counts = (0..self.actual_counts.len())
            .map(|i| self.actual_counts[i] + quality_count.actual_counts[i])
            .collect();
    }

    pub fn total_counts(&self) -> usize {
        return self.total_counts;
    }

    pub fn get_min_char(&self) -> char {
        for i in 0..self.actual_counts.len() {
            if self.actual_counts[i] > 0 {
                return char::from_u32(i as u32).unwrap();
            }
        }

        return char::from_u32(1000).unwrap();
    }

    pub fn get_max_char(&self) -> char {
        let length = self.actual_counts.len();
        for i in 0..length {
            let idx = length - 1 - i;
            if self.actual_counts[idx] > 0 {
                return char::from_u32(i as u32).unwrap();
            }
        }

        return char::from_u32(1000).unwrap();
    }

    pub fn get_mean(&self, offset: usize) -> f32 {
        let mut total: usize = 0;
        let mut count: usize = 0;
        let mut i = offset;

        while i < self.actual_counts.len() {
            total += self.actual_counts[i] * (i - offset);
            count += self.actual_counts[i];

            i += 1;
        }

        return (total / count) as f32;
    }

    pub fn get_percentile(&self, offset: usize, percentile: usize) -> usize {
        let mut total = self.total_counts;
        total *= percentile;
        total /= 100;

        let mut count: usize = 0;
        let mut i = offset;
        while i < self.actual_counts.len() {
            count += self.actual_counts[i];
            if count >= total {
                return i - offset;
            }

            i += 1;
        }

        return 0;
    }
}

#[derive(Debug, Serialize, Deserialize, Clone)]
pub struct BaseGroup {
    name: String,
    lower_count: usize,
    upper_count: usize,
}

impl BaseGroup {
    pub fn new(lower_count: usize, upper_count: usize) -> BaseGroup {
        let name = if lower_count == upper_count {
            format!("{}", lower_count)
        } else {
            format!("{}-{}", lower_count, upper_count)
        };

        return BaseGroup {
            name: name,
            lower_count: lower_count,
            upper_count: upper_count,
        };
    }

    pub fn name(&self) -> String {
        return self.name.clone();
    }

    pub fn lower_count(&self) -> usize {
        return self.lower_count.clone();
    }

    pub fn upper_count(&self) -> usize {
        return self.upper_count.clone();
    }

    pub fn make_ungrouped_groups(max_length: usize) -> Vec<BaseGroup> {
        let mut starting_base: usize = 1;
        let interval: usize = 1;

        let mut groups: Vec<BaseGroup> = vec![];

        while starting_base <= max_length {
            let mut end_base = starting_base + (interval - 1);
            if end_base > max_length {
                end_base = max_length;
            }

            let bg: BaseGroup = BaseGroup::new(starting_base, end_base);
            groups.push(bg);

            starting_base += interval;
        }

        return groups;
    }

    pub fn make_base_groups(max_length: usize) -> Vec<BaseGroup> {
        return BaseGroup::make_linear_base_groups(max_length);
    }

    pub fn make_exponential_base_groups(max_length: usize) -> Vec<BaseGroup> {
        let mut starting_base: usize = 1;
        let mut interval: usize = 1;

        let mut groups: Vec<BaseGroup> = vec![];

        while starting_base <= max_length {
            let mut end_base = starting_base + (interval - 1);
            if end_base > max_length {
                end_base = max_length;
            }

            let bg = BaseGroup::new(starting_base, end_base);
            groups.push(bg);

            starting_base += interval;

            if starting_base == 10 && max_length > 75 {
                interval = 5;
            }

            if starting_base == 50 && max_length > 200 {
                interval = 10;
            }

            if starting_base == 100 && max_length > 300 {
                interval = 50;
            }

            if starting_base == 500 && max_length > 1000 {
                interval = 100;
            }

            if starting_base == 1000 && max_length > 2000 {
                interval = 500;
            }
        }

        return groups;
    }

    pub fn get_linear_interval(length: usize) -> usize {
        let base_values: Vec<usize> = vec![2, 5, 10];
        let mut multiplier: usize = 1;

        loop {
            for i in 0..base_values.len() {
                let interval = base_values[i] * multiplier;
                let mut group_count = 9 + (length - 9) / interval;
                if (length - 9) % interval != 0 {
                    group_count += 1;
                }

                if group_count < 75 {
                    return interval;
                }
            }

            multiplier *= 10;

            if multiplier == 10000000 {
                panic!(
                    "Couldn't find a sensible interval grouping for length {}",
                    length
                );
            }
        }
    }

    pub fn make_linear_base_groups(max_length: usize) -> Vec<BaseGroup> {
        if max_length <= 75 {
            return BaseGroup::make_ungrouped_groups(max_length);
        }

        let interval = BaseGroup::get_linear_interval(max_length);

        let mut starting_base = 1;
        let mut groups: Vec<BaseGroup> = vec![];

        while starting_base <= max_length {
            let mut end_base = starting_base + (interval - 1);

            if starting_base < 10 {
                end_base = starting_base;
            }

            if starting_base == 10 && interval > 10 {
                end_base = interval - 1;
            }

            if end_base > max_length {
                end_base = max_length;
            }

            let bg = BaseGroup::new(starting_base, end_base);
            groups.push(bg);

            if starting_base < 10 {
                starting_base += 1;
            } else if starting_base == 10 && interval > 10 {
                starting_base = interval;
            } else {
                starting_base += interval;
            }
        }

        return groups;
    }
}

#[derive(Debug, Serialize, Deserialize, Clone)]
pub struct PhredEncoding {
    name: String,
    offset: usize,
}

impl PhredEncoding {
    pub fn new(name: &str, offset: usize) -> PhredEncoding {
        return PhredEncoding {
            name: name.to_string(),
            offset: offset,
        };
    }

    pub fn get_fastq_encoding_offset(acscii_num: usize) -> PhredEncoding {
        let lowest_char = char::from_u32(acscii_num as u32).unwrap();
        if acscii_num < 33 {
            panic!(
                "No known encodings with chars < 33 (Yours was {} with value {})",
                lowest_char, acscii_num
            );
        } else if acscii_num < 64 {
            return PhredEncoding::new(SANGER_ILLUMINA_1_9, SANGER_ENCODING_OFFSET);
        } else if acscii_num == ILLUMINA_1_3_ENCODING_OFFSET + 1 {
            return PhredEncoding::new(ILLUMINA_1_3, ILLUMINA_1_3_ENCODING_OFFSET);
        } else if acscii_num <= 126 {
            return PhredEncoding::new(ILLUMINA_1_5, ILLUMINA_1_3_ENCODING_OFFSET);
        }

        panic!(
            "No Known encodings with chars > 126 (Yours was {} with value {})",
            lowest_char, acscii_num
        );
    }

    pub fn convert_sanger_phred_to_probability(phred: usize) -> f32 {
        let base_10 = 10.0_f32;
        return base_10.powf(phred as f32 / -10.0);
    }

    pub fn convert_old_illumina_phred_to_probability(phred: usize) -> f32 {
        let base_10 = 10.0_f32;
        return base_10.powf((phred as f32 / phred as f32 + 1.0) / -10.0);
    }

    pub fn convert_probability_to_sanger_phred(p: f32) -> usize {
        return (-10.0_f32 * f32::log10(p)) as usize;
    }

    pub fn convert_probability_to_old_illumina_phred(p: f32) -> usize {
        return (-10.0_f32 * f32::log10(p / (1.0 - p))) as usize;
    }

    pub fn name(&self) -> String {
        return self.name.clone();
    }

    pub fn offset(&self) -> usize {
        return self.offset;
    }
}

#[cfg(test)]
mod phred_encoding_tests {
    use super::*;

    #[test]
    fn test_phred_encoding() {
        let phred = PhredEncoding::new("Illumina 1.3", 33);
        assert_eq!(phred.name, "Illumina 1.3".to_string());
        assert_eq!(phred.offset, 33);
    }

    #[test]
    fn test_convert_probability_to_old_illumina_phred() {
        let phred_score = PhredEncoding::convert_probability_to_old_illumina_phred(0.01);
        assert_eq!(phred_score, 19);
    }

    #[test]
    fn test_get_fastq_encoding_offset() {
        let phred = PhredEncoding::get_fastq_encoding_offset('A' as usize);
        assert_eq!(phred.offset, 64);
    }
}

#[derive(Debug, Serialize, Deserialize, Clone)]
pub struct PerBaseSeqQuality {
    #[serde(skip_serializing)]
    quality_counts: Vec<QualityCount>,
    #[serde(skip_serializing)]
    base_pos: Vec<usize>,
    mean: Vec<f32>,
    median: Vec<f32>,
    lower_quartile: Vec<f32>,
    upper_quartile: Vec<f32>,
    lowest: Vec<f32>,
    highest: Vec<f32>,
    xlabels: Vec<String>,
}

impl PerBaseSeqQuality {
    pub fn new() -> PerBaseSeqQuality {
        return PerBaseSeqQuality {
            quality_counts: vec![],
            base_pos: vec![],
            mean: vec![],
            median: vec![],
            lower_quartile: vec![],
            upper_quartile: vec![],
            lowest: vec![],
            highest: vec![],
            xlabels: vec![],
        };
    }

    pub fn add_quality_counts(&mut self, quality_counts: &Vec<QualityCount>) {
        for i in 0..self.quality_counts.len() {
            self.quality_counts[i].add_quality_count(&quality_counts[i]);
        }
    }

    pub fn get_percentages(&mut self, offset: usize) {
        let groups: Vec<BaseGroup> = BaseGroup::make_base_groups(self.quality_counts.len());
        let length = groups.len();

        self.base_pos = (1..length + 1).collect();

        self.mean = vec![0.0; length];
        self.median = vec![0.0; length];

        self.lowest = vec![0.0; length];
        self.highest = vec![0.0; length];

        self.lower_quartile = vec![0.0; length];
        self.upper_quartile = vec![0.0; length];

        self.xlabels = vec!["".to_string(); length];

        for i in 0..length {
            let group = &groups[i];
            self.xlabels[i] = group.name();
            let min_base = group.lower_count();
            let max_base = group.upper_count();
            self.lowest[i] = self.get_percentile(min_base, max_base, offset, 10);
            self.highest[i] = self.get_percentile(min_base, max_base, offset, 90);
            self.mean[i] = self.get_mean(min_base, max_base, offset);
            self.median[i] = self.get_percentile(min_base, max_base, offset, 50);
            self.lower_quartile[i] = self.get_percentile(min_base, max_base, offset, 25);
            self.upper_quartile[i] = self.get_percentile(min_base, max_base, offset, 75);
        }
    }

    pub fn process_qual(&mut self, qual: &[u8]) {
        let quality_counts_len = self.quality_counts.len();
        let qual_len = qual.len();
        if quality_counts_len < qual_len {
            for _ in quality_counts_len..qual_len {
                self.quality_counts.push(QualityCount::new());
            }
        }

        for i in 0..qual_len {
            self.quality_counts[i].add_value(qual[i] as usize);
        }
    }

    fn get_percentile(&self, minbp: usize, maxbp: usize, offset: usize, percentile: usize) -> f32 {
        let mut count: usize = 0;
        let mut total: usize = 0;

        for i in (minbp - 1)..maxbp {
            if self.quality_counts[i].total_counts() > 100 {
                count += 1;
                total += self.quality_counts[i].get_percentile(offset, percentile);
            }
        }

        if count > 0 {
            return total as f32 / count as f32;
        } else {
            // TODO: What value should select?
            return 0.0;
        }
    }

    fn get_mean(&self, minbp: usize, maxbp: usize, offset: usize) -> f32 {
        let mut count: usize = 0;
        let mut total: f32 = 0.0;

        for i in (minbp - 1)..maxbp {
            if self.quality_counts[i].total_counts() > 0 {
                count += 1;
                total += self.quality_counts[i].get_mean(offset);
            }
        }

        if count > 0 {
            return total / count as f32;
        }

        return 0.0;
    }
}

#[derive(Debug, Serialize, Deserialize, Clone)]
pub struct BasicStats {
    name: String,
    total_reads: usize,
    total_bases: usize,
    t_count: usize,
    c_count: usize,
    g_count: usize,
    a_count: usize,
    n_count: usize,
    gc_percentage: f32,
    lowest_char: usize,
    highest_char: usize,
    file_type: String,
    min_length: usize,
    max_length: usize,
    phred: PhredEncoding,
}

impl BasicStats {
    fn new() -> BasicStats {
        return BasicStats {
            name: "".to_string(),
            total_reads: 0,
            total_bases: 0,
            t_count: 0,
            c_count: 0,
            g_count: 0,
            a_count: 0,
            n_count: 0,
            gc_percentage: 0.0,
            lowest_char: 126,
            highest_char: 0,
            file_type: "".to_string(),
            // We guess that the length of a sequence is impossible to be greater than 1000
            min_length: 1000,
            max_length: 0,
            phred: PhredEncoding::new("", 0),
        };
    }

    pub fn update_name(mut self, filename: &str) -> BasicStats {
        self.name = filename.to_string();
        self
    }

    pub fn total_bases(&self) -> usize {
        return self.total_bases;
    }

    pub fn total_reads(&self) -> usize {
        return self.total_reads;
    }

    fn add_total_reads(&mut self, total_reads: usize) {
        self.total_reads += total_reads;
    }

    fn add_total_bases(&mut self, total_bases: usize) {
        self.total_bases += total_bases;
    }

    fn add_to_a_count(&mut self, a_count: usize) {
        self.a_count += a_count;
    }

    fn add_to_t_count(&mut self, t_count: usize) {
        self.t_count += t_count;
    }

    fn add_to_c_count(&mut self, c_count: usize) {
        self.c_count += c_count;
    }

    fn add_to_g_count(&mut self, g_count: usize) {
        self.g_count += g_count;
    }

    fn add_to_n_count(&mut self, n_count: usize) {
        self.n_count += n_count;
    }

    fn add_to_count(
        &mut self,
        a_count: usize,
        t_count: usize,
        c_count: usize,
        g_count: usize,
        n_count: usize,
    ) {
        self.a_count += a_count;
        self.t_count += t_count;
        self.c_count += c_count;
        self.g_count += g_count;
        self.n_count += n_count;
    }

    fn set_lowest_char(&mut self, c: usize) {
        self.lowest_char = c;
    }

    fn set_highest_char(&mut self, c: usize) {
        self.highest_char = c;
    }

    fn set_min_len(&mut self, seq_len: usize) {
        if seq_len < self.min_length {
            self.min_length = seq_len;
        }
    }

    fn set_max_len(&mut self, seq_len: usize) {
        if seq_len > self.max_length {
            self.max_length = seq_len;
        }
    }

    /// Guess the phred encoding based on the lowest char.
    ///
    /// NOTE: You must set the lowest char before running the set_phred method.
    ///
    fn set_phred(&mut self) {
        self.phred = PhredEncoding::get_fastq_encoding_offset(self.lowest_char);
    }

    /// Compute the gc percentage based on total_bases, g_count and c_count.
    ///
    /// NOTE: You must set the atcg base count before running the set_gc_percentage method.
    ///
    fn set_gc_percentage(&mut self) {
        self.gc_percentage = (self.g_count + self.c_count) as f32 / self.total_bases as f32;
    }

    fn finish(&mut self) {
        self.set_phred();
        self.set_gc_percentage();
    }
}

#[derive(Debug, Serialize, Deserialize, Clone)]
pub struct PerSeqQualityScore {
    average_score_counts: HashMap<usize, usize>,
    y_category_count: Vec<usize>,
    x_category_quality: Vec<usize>,
    max_counts: usize,
    most_frequent_score: usize,
    lowest_char: usize,
}

impl PerSeqQualityScore {
    fn new() -> PerSeqQualityScore {
        return PerSeqQualityScore {
            average_score_counts: HashMap::new(),
            y_category_count: vec![],
            x_category_quality: vec![],
            max_counts: 0,
            most_frequent_score: 0,
            lowest_char: 126,
        };
    }

    // analysis the average quality scores for a sequence and update the average_score_counts
    fn process_sequence(&mut self, record: &OwnedRecord) {
        let mut average_quality = 0;
        for c in record.qual.clone() {
            let num = c.clone() as usize;
            if num < self.lowest_char {
                self.lowest_char = num;
            }
            average_quality += c as usize;
        }

        if record.qual.len() > 0 {
            average_quality = average_quality / record.qual.len();

            if self.average_score_counts.contains_key(&average_quality) {
                let mut current_count = self.average_score_counts[&average_quality];
                current_count += 1;
                self.average_score_counts
                    .insert(average_quality, current_count);
            } else {
                self.average_score_counts.insert(average_quality, 1);
            }
        }
    }

<<<<<<< HEAD
    pub fn set_highest_lowest_char(&mut self, qual: &[u8]) {
        for c in qual {
            let num = c.clone() as usize;
            if self.basic_stats.lowest_char > num {
                self.basic_stats.set_lowest_char(num);
=======
    fn calculate_distribution(&mut self) {
        let encoding = PhredEncoding::get_fastq_encoding_offset(self.lowest_char);

        let mut raw_scores = self
            .average_score_counts
            .keys()
            .copied()
            .collect::<Vec<_>>();
        raw_scores.sort();

        self.y_category_count = vec![0; raw_scores[raw_scores.len() - 1] - raw_scores[0] + 1];
        self.x_category_quality = vec![0; self.y_category_count.len()];

        for i in 0..self.y_category_count.len() {
            self.x_category_quality[i] = (raw_scores[0] + i) - encoding.offset();
            if self.average_score_counts.contains_key(&(raw_scores[0] + i)) {
                self.y_category_count[i] = self.average_score_counts[&(raw_scores[0] + i)];
>>>>>>> c4175ea1
            }
        }

        for i in 0..raw_scores.len() {
            if self.y_category_count[i] > self.max_counts {
                self.max_counts = self.y_category_count[i];
                self.most_frequent_score = self.x_category_quality[i];
            }
        }
    }
}

<<<<<<< HEAD
    /// Process sequence one by one, and update the statistics data.
    ///
    /// A `record` contains head, seq, sep, qual fields.
    ///
    /// # Examples
    ///
    /// Basic usage:
    ///
    /// ```
    /// extern crate preqc_pack;
    /// use preqc_pack::qc::fastqc::FastQC;
    /// use fastq::OwnedRecord;
    ///
    /// let read1 = OwnedRecord {
    ///   head: b"some_name".to_vec(),
    ///   seq: b"GTCGCACTGATCTGGGTTAGGCGCGGAGCCGAGGGTTGCACCATTTTTCATTATTGAATGCCAAGATA".to_vec(),
    ///   qual: b"IIIIIIIIIIIIIIIIIIIIIIIIIIIIIIIIIIIIIIIIIIIIIIIIIIIIIIIIIIIIIIIIIIII".to_vec(),
    ///   sep: None,
    /// };
    ///
    /// let mut qc = FastQC::new();
    /// qc.process_sequence(&read1);
    ///
    /// assert_eq!(qc.basic_stats.total_bases(), 68);
    /// assert_eq!(qc.basic_stats.total_reads(), 1);
    /// // assert_eq!(qc.basic_stats.g_count, 20);
    /// // assert_eq!(qc.basic_stats.a_count, 15);
    /// // assert_eq!(qc.basic_stats.c_count, 14);
    /// // assert_eq!(qc.basic_stats.t_count, 19);
    /// // assert_eq!(qc.basic_stats.n_count, 0);
    /// ```
    ///
    pub fn process_sequence(&mut self, record: &RefRecord) {
        let mut seq_len = 0;
        for base in record.seq() {
            let base_char = *base as char;
=======
#[cfg(test)]
mod per_seq_qua_score_tests {
    use super::*;

    #[test]
    fn test_phred_encoding() {
        let read1 = OwnedRecord {
            head: b"some_name".to_vec(),
            seq: b"GTCGCACTGATCTGGGTTAGGCGCGGAGCCGAGGGTTGCACCATTTTTCATTATTGAATGCCAAGATA".to_vec(),
            qual: b"IIIIIIIIIIIIIIIIIIIIIIIIIIIIIIIIIIIIIIIIIIIIIIIIIIIIIIIIIIIIIIIIIIII".to_vec(),
            sep: None,
        };
        let mut tt = PerSeqQualityScore::new();
        tt.process_sequence(&read1);
        println!("{:?}", tt);
        // assert_eq!(phred.name, "Illumina 1.3".to_string());
        // assert_eq!(phred.offset, 33);
    }
}

#[derive(Debug, Serialize, Deserialize, Clone)]
pub struct PerBaseSeqContent {
    g_counts: Vec<usize>,
    c_counts: Vec<usize>,
    a_counts: Vec<usize>,
    t_counts: Vec<usize>,
    percentages: Vec<Vec<f32>>,
    x_category: Vec<String>,
}

impl PerBaseSeqContent {
    fn new() -> PerBaseSeqContent {
        return PerBaseSeqContent {
            g_counts: vec![],
            c_counts: vec![],
            a_counts: vec![],
            t_counts: vec![],
            percentages: vec![],
            x_category: vec![],
        };
    }

    fn get_percentages(&mut self) {
        let groups: Vec<BaseGroup> = BaseGroup::make_base_groups(self.g_counts.len());
        let length = groups.len();

        let mut g_percent = vec![0.0; length];
        let mut a_percent = vec![0.0; length];
        let mut t_percent = vec![0.0; length];
        let mut c_percent = vec![0.0; length];

        let mut g_count = 0;
        let mut a_count = 0;
        let mut t_count = 0;
        let mut c_count = 0;
        let mut total = 0;
        for i in 0..length {
            self.x_category[i] = groups[i].name();
            g_count = 0;
            a_count = 0;
            t_count = 0;
            c_count = 0;
            total = 0;
            let current_group = &groups[i];
            for bp in current_group.lower_count() - 1..current_group.upper_count() {
                total += self.g_counts[bp];
                total += self.c_counts[bp];
                total += self.a_counts[bp];
                total += self.t_counts[bp];

                g_count += self.g_counts[bp];
                c_count += self.c_counts[bp];
                a_count += self.a_counts[bp];
                t_count += self.t_counts[bp];
            }

            g_percent[i] = (g_count as f32 / total as f32) * 100 as f32;
            a_percent[i] = (a_count as f32 / total as f32) * 100 as f32;
            t_percent[i] = (t_count as f32 / total as f32) * 100 as f32;
            c_percent[i] = (c_count as f32 / total as f32) * 100 as f32;
        }

        self.percentages = vec![t_percent, c_percent, a_percent, g_percent];
    }

    fn process_sequence(&mut self, record: &OwnedRecord) {
        let seq = record.seq();
        let seq_len = seq.len();
        let g_counts_len = self.g_counts.len();

        if g_counts_len < seq_len {
            for _ in g_counts_len..seq_len {
                self.g_counts.push(0);
                self.a_counts.push(0);
                self.c_counts.push(0);
                self.t_counts.push(0);
            }
        }

        for i in 0..seq_len {
            let base_char = seq[i] as char;
>>>>>>> c4175ea1
            match base_char {
                // match char::from(base.clone()).to_uppercase().to_string().as_str() {
                'T' => {
                    self.t_counts[i] += 1;
                }
                'C' => {
                    self.c_counts[i] += 1;
                }
                'G' => {
                    self.g_counts[i] += 1;
                }
                'A' => {
                    self.a_counts[i] += 1;
                }
                _ => {}
            }
        }
    }
}

#[derive(Debug, Serialize, Deserialize, Clone)]
pub struct GCModelValue {
    percentage: usize,
    increment: f32,
}

impl GCModelValue {
    fn new(_percentage: usize, _increment: f32) -> GCModelValue {
        return GCModelValue {
            percentage: _percentage,
            increment: _increment,
        };
    }

    pub fn percentage(&self) -> usize {
        return self.percentage;
    }

    pub fn increment(&self) -> f32 {
        return self.increment;
    }
}

#[derive(Debug, Serialize, Deserialize, Clone)]
pub struct GCModel {
    read_length: usize,
    models: Vec<Vec<GCModelValue>>,
}

impl GCModel {
    fn new() -> GCModel {
        return GCModel {
            read_length: 0,
            models: vec![vec![]],
        };
    }

    fn new_by_len(length: usize) -> GCModel {
        let mut claim_counts = vec![0; 101];
        let read_length = length;
        let mut models = vec![vec![]; length + 1];

        for pos in 0..length + 1 {
            let mut low_count = (pos as f32 - 0.5) as f32;
            let mut high_count = (pos as f32 + 0.5) as f32;

            if low_count < 0.0 {
                low_count = 0.0;
            }
            if high_count < 0.0 {
                high_count = 0.0;
            }
            if high_count > length as f32 {
                high_count = length as f32;
            }
            if low_count > length as f32 {
                low_count = length as f32;
            }
            let low_percent = (low_count * 100 as f32 / length as f32).round() as usize;
            let high_percent = (high_count * 100 as f32 / length as f32).round() as usize;
            for p in low_percent..high_percent + 1 {
                claim_counts[p] += 1;
            }
        }

        // We now do a second pass to make up the model using the weightings
        // we calculated previously.

        for pos in 0..length + 1 {
            let mut low_count = (pos as f32 - 0.5) as f32;
            let mut high_count = (pos as f32 + 0.5) as f32;
            if low_count < 0.0 {
                low_count = 0.0;
            }
            if high_count < 0.0 {
                high_count = 0.0;
            }
            if high_count > length as f32 {
                high_count = length as f32;
            }
            if low_count > length as f32 {
                low_count = length as f32;
            }

            let low_percent = (low_count * 100 as f32 / length as f32).round() as usize;
            let high_percent = (high_count * 100 as f32 / length as f32).round() as usize;

            let mut model_values: Vec<GCModelValue> =
                Vec::with_capacity(high_percent - low_percent + 1);
            for p in low_percent..high_percent + 1 {
                model_values.insert(
                    p - low_percent,
                    GCModelValue::new(p, 1 as f32 / claim_counts[p] as f32),
                );
            }
            models[pos] = model_values;
        }
        return GCModel {
            read_length: read_length,
            models: models,
        };
    }

    pub fn get_model_values(&self, gc_count: usize) -> &Vec<GCModelValue> {
        return self.models.get(gc_count).unwrap();
    }
}

#[derive(Debug, Serialize, Deserialize, Clone)]
pub struct NormalDistribution {
    mean: f32,
    stdev: f32,
}

impl NormalDistribution {
    pub fn new(_mean: f32, _stdev: f32) -> NormalDistribution {
        return NormalDistribution {
            mean: _mean,
            stdev: _stdev,
        };
    }

    pub fn get_zscore_for_values(&self, value: f32) -> f32 {
        let _stdev = self.stdev;
        let lhs = 1.0 / (2.0 * _stdev * _stdev * PI).sqrt();
        let rhs = E.powf(0.0 - (value - self.mean).powf(2.0) / (2.0 * _stdev * _stdev));

        return lhs * rhs;
    }
}

#[derive(Debug, Serialize, Deserialize, Clone)]
pub struct PerSeqGCContent {
    x_category: Vec<usize>,
    y_gc_distribution: Vec<f32>,
    y_theo_distribution: Vec<f32>,
    max: f32,
    deviation_percent: f32,
    cached_models: Vec<GCModel>,
}

impl PerSeqGCContent {
    fn new() -> PerSeqGCContent {
        return PerSeqGCContent {
            max: 0.0,
            deviation_percent: 0.0,
            x_category: vec![],
            y_gc_distribution: vec![0.0; 101],
            y_theo_distribution: vec![0.0; 101],
            cached_models: Vec::with_capacity(200),
        };
    }

    fn process_sequence(&mut self, record: &OwnedRecord) {
        let seq = self.truncate_sequence(record);
        let this_seq_length = seq.len();
        if this_seq_length == 0 {
            return;
        }

        let mut this_seq_gc_count = 0;
        for i in 0..this_seq_length {
            let base_char = seq[i] as char;
            if base_char == 'G' || base_char == 'C' {
                this_seq_gc_count += 1;
            }
        }

        let cached_models_len = self.cached_models.len();
        if cached_models_len <= this_seq_length {
            for _ in cached_models_len..this_seq_length {
                self.cached_models.push(GCModel::new());
            }

            match self.cached_models.get(this_seq_length) {
                None => {
                    self.cached_models
                        .push(GCModel::new_by_len(this_seq_length));
                }
                _ => {}
            }

            let values: &Vec<GCModelValue> =
                self.cached_models[this_seq_length].get_model_values(this_seq_gc_count);

            for i in 0..values.len() {
                self.y_gc_distribution[values[i].percentage()] += values[i].increment();
            }
        }
    }

    fn truncate_sequence<'a>(&'a mut self, record: &'a OwnedRecord) -> &[u8] {
        let _seq = record.seq();
        let seq_len = _seq.len();
        if seq_len > 1000 {
            let length = (seq_len / 1000) * 1000;
            return &_seq[0..length];
        } else if seq_len > 100 {
            let length = (seq_len / 100) * 100;
            return &_seq[0..length];
        }
        return _seq;
    }

    fn calculate_distribution(&mut self) {
        self.max = 0.0;
        self.x_category = vec![0; self.y_gc_distribution.len()];
        let mut total_count: f32 = 0.0;
        // We use the mode to calculate the theoretical distribution
        // so that we cope better with skewed distributions.
        let mut first_mode = 0;
        let mut mode_count: f32 = 0.0;

        for i in 0..self.y_gc_distribution.len() {
            self.x_category[i] = i;
            total_count += self.y_gc_distribution[i];

            if self.y_gc_distribution[i] > mode_count {
                mode_count = self.y_gc_distribution[i];
                first_mode = i;
            }
            if self.y_gc_distribution[i] > self.max {
                self.max = self.y_gc_distribution[i];
            }
        }

        // The mode might not be a very good measure of the centre
        // of the distribution either due to duplicated vales or
        // several very similar values next to each other.  We therefore
        // average over adjacent points which stay above 95% of the modal
        // value

        let mut mode: f32 = 0.0;
        let mut mode_duplicate = 0;
        let mut fell_off_top = true;

        for i in first_mode..self.y_gc_distribution.len() {
            if self.y_gc_distribution[i]
                > self.y_gc_distribution[first_mode]
                    - (self.y_gc_distribution[first_mode] / 10 as f32)
            {
                mode += i as f32;
                mode_duplicate += 1;
            } else {
                fell_off_top = false;
                break;
            }
        }

<<<<<<< HEAD
        self.set_highest_lowest_char(record.qual());
        self.basic_stats.total_reads += 1;

        self.per_base_seq_quality.process_qual(record.qual());
=======
        let mut fell_off_bottom = true;

        for i in (0..first_mode).rev() {
            if self.y_gc_distribution[i]
                > self.y_gc_distribution[first_mode]
                    - (self.y_gc_distribution[first_mode] / 10 as f32)
            {
                mode += i as f32;
                mode_duplicate += 1;
            } else {
                fell_off_bottom = false;
                break;
            }
        }

        if fell_off_bottom || fell_off_top {
            // If the distribution is so skewed that 95% of the mode
            // is off the 0-100% scale then we keep the mode as the
            // centre of the model
            mode = first_mode as f32;
        } else {
            mode /= mode_duplicate as f32;
        }

        // We can now work out a theoretical distribution
        let mut stdev: f32 = 0.0;

        for i in 0..self.y_gc_distribution.len() {
            stdev += (i - mode as usize).pow(2) as f32 * self.y_gc_distribution[i] as f32;
        }

        stdev /= total_count - 1.0;
        stdev = stdev.sqrt();

        let nd = NormalDistribution::new(mode, stdev);

        self.deviation_percent = 0.0;
        for i in 0..self.y_theo_distribution.len() {
            let probability = nd.get_zscore_for_values(i as f32);
            self.y_theo_distribution[i] = probability * total_count;

            if self.y_theo_distribution[i] > self.max {
                self.max = self.y_theo_distribution[i];
            }

            self.deviation_percent +=
                (self.y_theo_distribution[i] - self.y_gc_distribution[i]).abs();
        }

        self.deviation_percent /= total_count;
        self.deviation_percent *= 100.0;
    }
}

#[derive(Debug, Serialize, Deserialize, Clone)]
pub struct PerBaseNContent {
    n_counts: Vec<usize>,
    not_n_counts: Vec<usize>,
    percentages: Vec<f32>,
    x_categories: Vec<String>,
}

impl PerBaseNContent {
    pub fn new() -> PerBaseNContent {
        return PerBaseNContent {
            n_counts: vec![],
            not_n_counts: vec![],
            percentages: vec![],
            x_categories: vec![],
        };
    }

    pub fn process_sequence(&mut self, record: &OwnedRecord) {
        let seq = record.seq();
        let seq_len = seq.len();
        let n_counts_len = self.n_counts.len();
        if n_counts_len < seq_len {
            // We need to expand the size of the data structures
            for _ in n_counts_len..seq_len {
                self.n_counts.push(0);
                self.not_n_counts.push(0);
            }
        }

        for i in 0..seq_len {
            let base_char = seq[i] as char;
            if base_char == 'N' {
                self.n_counts[i] += 1;
            } else {
                self.not_n_counts[i] += 1;
            }
        }
    }

    fn get_percentages(&mut self) {
        let groups: Vec<BaseGroup> = BaseGroup::make_base_groups(self.n_counts.len());
        let groups_len = groups.len();

        self.x_categories = vec!["".to_string(); groups_len];
        self.percentages = vec![0.0; groups_len];

        let mut total: usize;
        let mut n_count: usize;

        for i in 0..groups_len {
            self.x_categories[i] = groups[i].name();

            n_count = 0;
            total = 0;

            for bp in (groups[i].lower_count() - 1)..groups[i].upper_count() {
                n_count += self.n_counts[bp];
                total += self.n_counts[bp];
                total += self.not_n_counts[bp];
            }

            self.percentages[i] = (n_count as f32) / (total as f32) * 100.0;
        }
    }
}

#[derive(Debug, Serialize, Deserialize, Clone)]
pub struct SeqLenDistribution {
    len_counts: Vec<usize>,
    graph_counts: Vec<f32>,
    x_categories: Vec<String>,
    max: usize,
}

impl SeqLenDistribution {
    pub fn new() -> SeqLenDistribution {
        return SeqLenDistribution {
            len_counts: vec![],
            graph_counts: vec![],
            x_categories: vec![],
            max: 0,
        };
    }

    pub fn process_sequence(&mut self, record: &OwnedRecord) {
        let seq_len = record.seq().len();
        if seq_len + 2 > self.len_counts.len() {
            for _ in self.len_counts.len()..seq_len + 2 {
                self.len_counts.push(0);
            }
        }
        self.len_counts[seq_len] += 1;
    }

    fn get_size_distribution(&mut self, min: usize, max: usize) -> Vec<usize> {
        // We won't group if they've asked us not to
        // some codes haven't completed

        let mut base = 1;
        while base > (max - min) {
            base /= 10;
        }

        let mut interval: usize = 1;
        let starting: usize;
        let divisions = vec![1, 2, 5];

        'outer: loop {
            for d in 0..divisions.len() {
                let tester = base * divisions[d];
                if (max - min) / tester <= 50 {
                    interval = tester;
                    break 'outer;
                }
            }
            base *= 10;
        }

        let basic_division = (min as f32 / interval as f32).round();
        let test_start = basic_division as usize * interval;
        starting = test_start;

        return vec![starting, interval];
    }

    fn calculate_distribution(&mut self) {
        let mut max_len: isize = 0;
        let mut min_len: isize = -1;
        self.max = 0;

        // Find the min and max lengths
        for i in 0..self.len_counts.len() {
            if self.len_counts[i] > 0 {
                if min_len < 0 {
                    min_len = i as isize;
                }
                max_len = i as isize;
            }
        }

        // We can get a -1 value for min if there aren't any valid sequences
        // at all.
        if min_len < 0 {
            min_len = 0;
        }

        // We put one extra category either side of the actual size
        if min_len > 0 {
            min_len -= 1;
        }
        max_len += 1;

        let start_and_interval = self.get_size_distribution(min_len as usize, max_len as usize);

        // Work out how many categories we need
        let mut categories_counts: usize = 0;
        let mut current_value = start_and_interval[0];
        while current_value <= max_len as usize {
            categories_counts += 1;
            current_value = start_and_interval[1];
        }

        self.graph_counts = vec![0.0; categories_counts];
        self.x_categories = vec!["".to_string(); categories_counts];

        for i in 0..self.graph_counts.len() {
            let min_val = start_and_interval[0] + (start_and_interval[1] * i);
            let mut max_val = start_and_interval[0] + start_and_interval[1] * (i + 1) - 1;

            if max_val > max_len as usize {
                max_val = max_len as usize;
            }

            for bp in min_val..max_val + 1 {
                if bp < self.len_counts.len() {
                    self.graph_counts[i] += self.len_counts[bp] as f32;
                }
            }

            self.x_categories[i] = if start_and_interval[1] == 1 {
                format!("{}", min_val)
            } else {
                format!("{}-{}", min_val, max_val)
            };

            if self.graph_counts[i] as usize > self.max {
                self.max = self.graph_counts[i] as usize;
            }
        }
    }
}

#[derive(Debug, Serialize, Deserialize, Clone)]
pub struct Contaminant {
    name: String,
    forward: Vec<u8>,
    reverse: Vec<u8>,
}

impl Contaminant {
    pub fn new(_name: String, _sequence: String) -> Contaminant {
        let sequence = _sequence.to_uppercase();
        let _forward = _sequence.into_bytes();
        let mut _reverse: Vec<u8> = vec![0; sequence.len()];
        for i in 0.._forward.len() {
            let rev_pos = _reverse.len() - 1 - i;
            let base_char = _forward[i] as char;
            match base_char {
                'G' => {
                    _reverse[rev_pos] = 'C' as u8;
                }
                'A' => {
                    _reverse[rev_pos] = 'T' as u8;
                }
                'T' => {
                    _reverse[rev_pos] = 'A' as u8;
                }
                'C' => {
                    _reverse[rev_pos] = 'G' as u8;
                }
                _ => {
                    panic!(
                        "Contaminant contained the illegal character '{}'",
                        base_char
                    );
                }
            }
        }
        return Contaminant {
            name: _name,
            forward: _forward,
            reverse: _reverse,
        };
    }

    pub fn name(&self) -> String {
        return self.name.clone();
    }

    pub fn find_match(&self, query: &String) -> Option<ContaminantHit> {
        let query = query.to_uppercase();
        let length = query.len();

        // We have a special case for queries between 8 - 20bp where we will allow a hit
        // if it's an exact substring of this contaminant
        if length < 20 && length > 8 {
            let forward_string = from_utf8(&self.forward).unwrap();
            let reverse_string = from_utf8(&self.reverse).unwrap();
            if forward_string.contains(&query) {
                return Some(ContaminantHit::new(
                    self.clone(),
                    FORWARD_TYPE,
                    query.len(),
                    100,
                ));
            }
            if reverse_string.contains(&query) {
                return Some(ContaminantHit::new(
                    self.clone(),
                    REVERSE_TYPE,
                    query.len(),
                    100,
                ));
            }
        }

        let mut best_hit_option: Option<ContaminantHit> = None;

        // We're going to allow only one mismatch and will require
        // a match of at least 20bp to consider this a match at all

        for offset in (0 - (self.forward.len() - 20))..(query.len() - 20) {
            let this_hit_option: Option<ContaminantHit> = self.sub_find_match(
                &self.forward,
                &query.as_bytes().to_vec(),
                offset,
                FORWARD_TYPE,
            );
            if this_hit_option.clone().is_none() {
                continue;
            }
            if best_hit_option.clone().is_none()
                || this_hit_option.clone().unwrap().length()
                    > best_hit_option.clone().unwrap().length()
            {
                best_hit_option = this_hit_option;
            }
        }

        for offset in (0 - (self.forward.len() - 20))..(query.len() - 20) {
            let this_hit_option: Option<ContaminantHit> = self.sub_find_match(
                &self.forward,
                &query.as_bytes().to_vec(),
                offset,
                REVERSE_TYPE,
            );
            if this_hit_option.clone().is_none() {
                continue;
            }
            if best_hit_option.clone().is_none()
                || this_hit_option.clone().unwrap().length()
                    > best_hit_option.clone().unwrap().length()
            {
                best_hit_option = this_hit_option;
            }
        }

        return best_hit_option;
    }

    pub fn sub_find_match(
        &self,
        ca: &Vec<u8>,
        cb: &Vec<u8>,
        offset: usize,
        direction: usize,
    ) -> Option<ContaminantHit> {
        let mut best_hit_option: Option<ContaminantHit> = None;
        let mut mismatch_count = 0;
        let mut start = 0;
        let mut end = 0;

        for i in 0..ca.len() {
            if i + offset < 0 {
                start = i + 1;
                continue;
            }
            if i + offset >= cb.len() {
                break;
            }

            if ca[i] == cb[i + offset] {
                end = i;
            } else {
                mismatch_count += 1;
                // That's the end of this match, see if it's worth recording
                if 1 + (end - start) > 20 {
                    let id =
                        (((1 + (end - start)) - (mismatch_count - 1)) * 100) / (1 + (end - start));
                    match best_hit_option.clone() {
                        None => {
                            best_hit_option = Some(ContaminantHit::new(
                                self.clone(),
                                direction,
                                1 + (end - start),
                                id,
                            ));
                        }
                        Some(best_hit) => {
                            if best_hit.length() < 1 + (end - start)
                                || best_hit.length() == 1 + (end - start)
                                    && best_hit.percent_id() < id
                            {
                                best_hit_option = Some(ContaminantHit::new(
                                    self.clone(),
                                    direction,
                                    1 + (end - start),
                                    id,
                                ));
                            }
                        }
                    }
                    start = i + 1;
                    end = i + 1;
                    mismatch_count = 0;
                }
            }
        }

        // See if we ended with a match.
        if 1 + (end - start) > 20 {
            let id = (((1 + (end - start)) - mismatch_count) * 100) / (1 + (end - start));
            match best_hit_option.clone() {
                None => {
                    best_hit_option = Some(ContaminantHit::new(
                        self.clone(),
                        direction,
                        1 + (end - start),
                        id,
                    ));
                }
                Some(best_hit) => {
                    if best_hit.length() < 1 + (end - start)
                        || best_hit.length() == 1 + (end - start) && best_hit.percent_id() < id
                    {
                        best_hit_option = Some(ContaminantHit::new(
                            self.clone(),
                            direction,
                            1 + (end - start),
                            id,
                        ));
                    }
                }
            }
        }
        return best_hit_option;
    }
}

#[derive(Debug, Serialize, Deserialize, Clone)]
pub struct ContaminantHit {
    contaminant: Contaminant,
    direction: usize,
    length: usize,
    percent_id: usize,
}

impl ContaminantHit {
    pub fn new(
        _contaminant: Contaminant,
        _direction: usize,
        _length: usize,
        _percent_id: usize,
    ) -> ContaminantHit {
        if _direction != FORWARD_TYPE && _direction != REVERSE_TYPE {
            panic!("Direction of hit must be FORWARD or REVERSE");
        }
        return ContaminantHit {
            contaminant: _contaminant,
            direction: _direction,
            length: _length,
            percent_id: _percent_id,
        };
    }

    pub fn contaminant(&self) -> Contaminant {
        return self.contaminant.clone();
    }

    pub fn direction(&self) -> usize {
        return self.direction;
    }

    pub fn length(&self) -> usize {
        return self.length;
    }

    pub fn percent_id(&self) -> usize {
        return self.percent_id;
    }
}

#[derive(Debug, Serialize, Deserialize, Clone)]
pub struct ContaminentFinder {
    contaminants: Vec<Contaminant>,
}

impl ContaminentFinder {
    pub fn new() -> ContaminentFinder {
        return ContaminentFinder {
            contaminants: vec![],
        };
    }

    pub fn find_contaminants_hit(&mut self, sequences: String) -> Option<ContaminantHit> {
        if self.contaminants.is_empty() {
            self.make_contaminants_list();
        }

        let mut best_hit: Option<ContaminantHit> = None;

        for c in 0..self.contaminants.len() {
            let this_hit = (self.contaminants[c]).find_match(&sequences);
            if this_hit.clone().is_none() {
                continue;
            }
            if best_hit.clone().is_none()
                || this_hit.clone().unwrap().length() > this_hit.clone().unwrap().length()
                || (this_hit.clone().unwrap().length() == best_hit.clone().unwrap().length()
                    && this_hit.clone().unwrap().percent_id()
                        > best_hit.clone().unwrap().percent_id())
            {
                best_hit = this_hit;
            }
        }
        return best_hit;
    }

    pub fn make_contaminants_list(&mut self) {
        let mut file;
        if FASTQC_CONFIG_CONTAMINANT_FILE != "" {
            file = std::fs::File::open(FASTQC_CONFIG_CONTAMINANT_FILE).unwrap();
        } else {
            file = std::fs::File::open(DEFAULT_FILF_PATH_CONTAMINANT).unwrap();
        }
        let mut contents = String::new();
        file.read_to_string(&mut contents).unwrap();
        for s in contents.lines() {
            if s.starts_with('#') {
                continue;
            }
            if s.trim().len() == 0 {
                continue;
            }

            let r = Regex::new("\\t+").unwrap();
            let sections: Vec<&str> = r.split(s).collect();
            self.contaminants.push(Contaminant::new(
                sections[0].trim().to_string(),
                sections[1].trim().to_string(),
            ));
        }
    }
}

#[derive(Debug, Serialize, Deserialize, Clone)]
pub struct OverRepresentedSeq {
    seq: String,
    count: usize,
    percentage: f32,
    contaminant_hit: Option<ContaminantHit>,
}

impl OverRepresentedSeq {
    pub fn new(_seq: String, _count: usize, _percentage: f32) -> OverRepresentedSeq {
        return OverRepresentedSeq {
            seq: _seq.clone(),
            count: _count,
            percentage: _percentage,
            contaminant_hit: ContaminentFinder::new().find_contaminants_hit(_seq),
        };
    }

    pub fn seq(&self) -> String {
        return self.seq.clone();
    }

    pub fn count(&self) -> usize {
        return self.count;
    }

    pub fn percentage(&self) -> f32 {
        return self.percentage;
    }
}

#[derive(Debug, Serialize, Deserialize, Clone)]
pub struct OverRepresentedSeqs {
    sequences: HashMap<String, usize>,
    count: usize,
    overrepresented_seqs: Vec<OverRepresentedSeq>,
    frozen: bool,
    duplication_module: Option<Box<SeqDuplicationLevel>>,
    observation_cut_off: usize,
    unique_seq_count: usize,
    count_at_unique_limit: usize,
}

impl OverRepresentedSeqs {
    pub fn new() -> OverRepresentedSeqs {
        let t = OverRepresentedSeqs {
            sequences: HashMap::new(),
            count: 0,
            overrepresented_seqs: vec![],
            frozen: false,
            duplication_module: None,
            observation_cut_off: 100000,
            unique_seq_count: 0,
            count_at_unique_limit: 0,
        };

        return OverRepresentedSeqs {
            sequences: HashMap::new(),
            count: 0,
            overrepresented_seqs: vec![],
            frozen: false,
            duplication_module: Some(Box::new(SeqDuplicationLevel::new(t))),
            observation_cut_off: 100000,
            unique_seq_count: 0,
            count_at_unique_limit: 0,
        };
    }

    pub fn duplication_level_module(&mut self) -> Option<Box<SeqDuplicationLevel>> {
        return self.duplication_module.clone();
    }

    pub fn seq(&self) -> HashMap<String, usize> {
        return self.sequences.clone();
    }

    pub fn count_at_unique_limit(&self) -> usize {
        return self.count_at_unique_limit;
    }

    pub fn unique_seq_count(&self) -> usize {
        return self.unique_seq_count;
    }
    pub fn count(&self) -> usize {
        return self.count;
    }

    fn get_overrepresented_seq(&mut self) {
        // If the duplication module hasn't already done
        // its calculation it needs to do it now before
        // we stomp all over the data
        let new_duplication_module = self.duplication_module.clone();
        let mut new_duplication_obj = *new_duplication_module.unwrap();
        new_duplication_obj.calculate_levels();
        self.duplication_module = Some(Box::new(new_duplication_obj));

        for (seq, seq_count) in self.sequences.clone() {
            let percentage: f32 = seq_count as f32 / self.count as f32 * 100.0;
            if percentage > INDICATOR_CONFIG_OVERREPESENTED_WARN {
                let os: OverRepresentedSeq =
                    OverRepresentedSeq::new(seq.clone(), seq_count, percentage);
                self.overrepresented_seqs.push(os);
            }
        }

        // sort self.overrepresented_seqs by count in OverRepresentedSeq
        self.overrepresented_seqs
            .sort_by(|a, b| b.count.cmp(&a.count));
        self.sequences.clear();
    }

    pub fn process_sequence(&mut self, record: &OwnedRecord) {
        self.count += 1;
        let mut seq = record.seq();

        if FASTQC_CONFIG_DUP_LENGTH != 0 {
            seq = &seq[0..FASTQC_CONFIG_DUP_LENGTH];
        } else if seq.len() > 75 {
            seq = &seq[0..50];
        }

        let seq_string: String = from_utf8(seq).unwrap().to_string();
        if self.sequences.contains_key(&seq_string) {
            self.sequences
                .insert(seq_string.clone(), self.sequences[&seq_string] + 1);

            if !self.frozen {
                self.count_at_unique_limit = self.count;
            }
        } else {
            if !self.frozen {
                self.sequences.insert(seq_string.clone(), 1);
                self.unique_seq_count += 1;
                self.count_at_unique_limit = self.count;
                if self.unique_seq_count == self.observation_cut_off {
                    self.frozen = true;
                }
            }
        }
    }
}

#[derive(Debug, Serialize, Deserialize, Clone)]
pub struct SeqDuplicationLevel {
    overrepresented_module: Box<OverRepresentedSeqs>,
    dedup_percentages: Vec<f32>,
    total_percentages: Vec<f32>,
    max_count: f32,
    percent_diff_seq: f32,
    labels: Vec<String>,
}

impl SeqDuplicationLevel {
    pub fn new(_overrepresented_module: OverRepresentedSeqs) -> SeqDuplicationLevel {
        return SeqDuplicationLevel {
            overrepresented_module: Box::new(_overrepresented_module),
            dedup_percentages: vec![],
            total_percentages: vec![],
            max_count: 0.0,
            percent_diff_seq: 0.0,
            labels: vec![],
        };
    }

    fn get_corrected_count(
        &mut self,
        count_at_limit: usize,
        total_count: usize,
        duplicate_level: usize,
        number_of_observe: usize,
    ) -> f32 {
        if (count_at_limit == total_count) || (total_count - number_of_observe < number_of_observe)
        {
            return number_of_observe as f32;
        }

        let mut pnot_see_at_limit: f32 = 1.0;
        let limit_of_care = 1.0 - (number_of_observe as f32 / (number_of_observe as f32 + 0.01));

        for i in 0..count_at_limit {
            pnot_see_at_limit *=
                ((total_count - i) - duplicate_level) as f32 / (total_count - i) as f32;

            if pnot_see_at_limit < limit_of_care as f32 {
                pnot_see_at_limit = 0.0;
                break;
            }
        }

        let p_see_at_limit = 1.0 - pnot_see_at_limit;
        let true_count = number_of_observe as f32 / p_see_at_limit;
        return true_count;
    }

    fn calculate_levels(&mut self) {
        if self.dedup_percentages.len() != 0 {
            return;
        }

        self.dedup_percentages = vec![0.0; 16];
        self.total_percentages = vec![0.0; 16];

        let mut collated_counts: HashMap<usize, usize> = HashMap::new();

        for (_, this_count) in (*self.overrepresented_module).seq() {
            if collated_counts.contains_key(&this_count) {
                collated_counts.insert(this_count, collated_counts[&this_count] + 1);
            } else {
                collated_counts.insert(this_count, 1);
            }
        }

        // Now we can correct each of these
        let mut corrected_counts: HashMap<usize, f32> = HashMap::new();
        for (dup_level, count) in collated_counts {
            corrected_counts.insert(
                dup_level,
                self.get_corrected_count(
                    (*self.overrepresented_module).count_at_unique_limit(),
                    (*self.overrepresented_module).count(),
                    dup_level,
                    count,
                ),
            );
        }

        // From the corrected counts we can now work out the raw and deduplicated proportions
        let mut dedup_total: f32 = 0.0;
        let mut raw_total: f32 = 0.0;

        for (dup_level, corrected_count) in corrected_counts {
            dedup_total += corrected_count;
            raw_total += corrected_count * dup_level as f32;

            let mut dup_slot = dup_level - 1;

            if dup_slot > 9999 {
                dup_slot = 15;
            } else if dup_slot > 4999 {
                dup_slot = 14;
            } else if dup_slot > 999 {
                dup_slot = 13;
            } else if dup_slot > 499 {
                dup_slot = 12;
            } else if dup_slot > 99 {
                dup_slot = 11;
            } else if dup_slot > 49 {
                dup_slot = 10;
            } else if dup_slot > 9 {
                dup_slot = 9;
            }

            self.dedup_percentages[dup_slot] += corrected_count;
            self.total_percentages[dup_slot] += corrected_count * dup_level as f32;
        }

        self.labels = vec!["".to_string(); 16];
        for i in 0..self.dedup_percentages.len() {
            if i < 9 {
                self.labels[i] = (i + 1).to_string();
            } else if i == 9 {
                self.labels[i] = ">10".to_string();
            } else if i == 10 {
                self.labels[i] = ">50".to_string();
            } else if i == 11 {
                self.labels[i] = ">100".to_string();
            } else if i == 12 {
                self.labels[i] = ">500".to_string();
            } else if i == 13 {
                self.labels[i] = ">1k".to_string();
            } else if i == 14 {
                self.labels[i] = ">5k".to_string();
            } else if i == 15 {
                self.labels[i] = ">10k".to_string();
            }

            self.dedup_percentages[i] /= dedup_total;
            self.total_percentages[i] /= raw_total;
            self.dedup_percentages[i] *= 100.0;
            self.total_percentages[i] *= 100.0;
        }

        self.percent_diff_seq = (dedup_total / raw_total) * 100.0;
        if raw_total == 0.0 as f32 {
            self.percent_diff_seq = 100.0;
        }
    }

    pub fn process_sequence(&mut self, record: &OwnedRecord) {
        // We don't need to do anything since we use
        // the data structure from the overrepresented sequences
        // module.
    }
}

#[derive(Debug, Serialize, Deserialize, Clone)]
pub struct Adapter {
    name: String,
    sequence: String,
    positions: Vec<usize>,
}

impl Adapter {
    pub fn new(name: String, sequence: String) -> Adapter {
        return Adapter {
            name: name,
            sequence: sequence,
            positions: vec![0],
        };
    }

    pub fn increment_count(&mut self, position: usize) {
        self.positions[position] += 1;
    }

    pub fn expand_length_to(&mut self, new_length: usize) {
        let old_len = self.positions.len();
        if new_length > old_len {
            for _ in old_len..new_length {
                self.positions.push(self.positions[old_len - 1]);
            }
        }
    }

    pub fn positions(&mut self) -> Vec<usize> {
        return self.positions.clone();
    }

    pub fn sequence(&mut self) -> String {
        return self.sequence.clone();
    }

    pub fn name(&mut self) -> String {
        return self.name.clone();
    }
}

#[derive(Debug, Serialize, Deserialize, Clone)]
pub struct AdapterContent {
    longest_sequence: usize,
    longest_adpater: usize,
    total_count: usize,

    // This is the full set of Kmers to be reported
    adapters: Vec<Adapter>,

    // This is the data for the Kmers which are going to be placed on the graph
    enrichments: Vec<Vec<f32>>,
    labels: Vec<String>,
    x_labels: Vec<String>,
    groups: Vec<BaseGroup>,
}

impl AdapterContent {
    pub fn new() -> AdapterContent {
        let mut adapters: Vec<Adapter> = Vec::new();
        let mut labels: Vec<String> = Vec::new();

        let mut file;
        if FASTQC_CONFIG_CONTAMINANT_FILE != "" {
            file = std::fs::File::open(FASTQC_CONFIG_ADAPTER_FILE).unwrap();
        } else {
            file = std::fs::File::open(DEFAULT_FILF_PATH_ADAPTER).unwrap();
        }

        let mut contents = String::new();
        file.read_to_string(&mut contents).unwrap();

        for s in contents.lines() {
            if s.starts_with('#') {
                continue;
            }
            if s.trim().len() == 0 {
                continue;
            }

            let r = Regex::new("\\t+").unwrap();
            let sections: Vec<&str> = r.split(s).collect();
            adapters.push(Adapter::new(
                sections[0].trim().to_string(),
                sections[1].trim().to_string(),
            ));
            labels.push(sections[0].trim().to_string());
        }

        return AdapterContent {
            longest_sequence: 0,
            longest_adpater: 0,
            total_count: 0,
            adapters: adapters,
            enrichments: vec![vec![0.0]],
            labels: labels,
            x_labels: vec![],
            groups: vec![],
        };
    }

    pub fn process_sequence(&mut self, record: &OwnedRecord) {
        self.total_count += 1;
        // We need to be careful about making sure that a sequence is not only longer
        // than we've seen before, but also that the last position we could find a hit
        // is a positive position.

        // If the sequence is longer than it was then we need to expand the storage in
        // all of the adapter objects to account for this.

        let seq_len = record.seq().len();
        if seq_len > self.longest_sequence && seq_len > self.longest_adpater {
            self.longest_sequence = seq_len;
            for a in 0..self.adapters.len() {
                self.adapters[a].expand_length_to(self.longest_sequence - self.longest_adpater + 1);
            }
        }

        // Now we go through all of the Adapters to see where they occur

        for a in 0..self.adapters.len() {
            let index_option = from_utf8(record.seq())
                .unwrap()
                .find(&self.adapters[a].sequence());
            match index_option {
                Some(index) => {
                    for i in index..(self.longest_sequence - self.longest_adpater + 1) {
                        self.adapters[a].increment_count(i);
                    }
                }

                None => {}
            }
        }
    }

    pub fn calculate_enrichment(&mut self) {
        let mut max_len = 0;
        for a in 0..self.adapters.len() {
            if self.adapters[a].positions().len() > max_len {
                max_len = self.adapters[a].positions().len();
            }
        }

        // We'll be grouping together positions later so make up the groups now
        self.groups = BaseGroup::make_base_groups(max_len);

        self.x_labels = vec!["".to_string(); self.groups.len()];
        for i in 0..self.groups.len() {
            self.x_labels[i] = self.groups[i].name();
        }

        self.enrichments = vec![vec![0.0; self.groups.len()]; self.adapters.len()];

        for a in 0..self.adapters.len() {
            let positions = self.adapters[a].positions();

            for g in 0..self.groups.len() {
                let mut p = self.groups[g].lower_count() - 1;
                while p < self.groups[g].lower_count() && p < positions.len() {
                    self.enrichments[a][g] +=
                        (positions[p] as f32 * 100.0) / self.total_count as f32;
                    p += 1;
                }
                self.enrichments[a][g] /= (self.groups[g].upper_count() as f32
                    - self.groups[g].lower_count() as f32)
                    + 1.0;
            }
        }
    }
}

#[derive(Debug, Serialize, Deserialize, Clone)]
pub struct Kmer {
    sequence: String,
    count: usize,
    lowest_pvalue: f32,
    obs_exp_position: Vec<f32>,
    positions: Vec<usize>,
}

impl Kmer {
    pub fn new(sequence: String, position: usize, seq_len: usize) -> Kmer {
        let mut positions = vec![0; seq_len];
        positions[position] += 1;

        return Kmer {
            sequence: sequence,
            count: 1,
            lowest_pvalue: 0.0,
            obs_exp_position: vec![],
            positions: positions,
        };
    }

    pub fn sequence(&mut self) -> String {
        return self.sequence.clone();
    }

    pub fn count(&mut self) -> usize {
        return self.count;
    }

    pub fn positions(&mut self) -> Vec<usize> {
        return self.positions.clone();
    }

    pub fn increment_count(&mut self, position: usize) {
        self.count += 1;
        if position > self.positions.len() {
            for _ in self.positions.len()..(position + 1) {
                self.positions.push(0);
            }
            self.positions[position] += 1;
        }
    }

    pub fn max_obs_exp(&self) -> f32 {
        let mut max: f32 = 0.0;
        for i in 0..self.obs_exp_position.len() {
            if self.obs_exp_position[i] > max {
                max = self.obs_exp_position[i];
            }
        }
        return max;
    }

    pub fn max_position(&self) -> usize {
        let mut max: f32 = 0.0;
        let mut position: usize = 0;
        for i in 0..self.obs_exp_position.len() {
            if self.obs_exp_position[i] > max {
                max = self.obs_exp_position[i];
                position = i + 1;
            }
        }

        if position == 0 {
            print!("No value > 0 for {}", self.sequence);
            position = 1;
        }
        return position;
    }

    pub fn set_obs_exp_positions(&mut self, oe_positions: Vec<f32>) {
        self.obs_exp_position = oe_positions;
    }

    pub fn set_lowest_pvalue(&mut self, pvalue: f32) {
        self.lowest_pvalue = pvalue;
    }

    pub fn obs_exp_position(&self) -> Vec<f32> {
        return self.obs_exp_position.clone();
    }
}

#[derive(Debug, Serialize, Deserialize, Clone)]
pub struct KmerContent {
    kmers: HashMap<String, Kmer>,
    longest_sequence: usize,
    total_kmer_counts: Vec<Vec<usize>>,
    skip_count: usize,
    min_kmer_size: usize,
    max_kmer_size: usize,
    // This is the full set of Kmers to be reported
    enriched_kmers: Vec<Kmer>,
    // This is the data for the Kmers which are going to be placed on the graph
    enrichments: Vec<Vec<f32>>,
    // For the graph we also need to know the scale we need to use on the axes.
    min_gragh_value: f32,
    max_gragh_value: f32,

    x_categories: Vec<String>,
    x_labels: Vec<String>,
    groups: Vec<BaseGroup>,
}

impl KmerContent {
    pub fn new() -> KmerContent {
        let mut min_kmer_size = 7;
        let mut max_kmer_size = 7;
        if FASTQC_CONFIG_KMER_SIZE != 0 {
            min_kmer_size = FASTQC_CONFIG_KMER_SIZE;
            max_kmer_size = FASTQC_CONFIG_KMER_SIZE;
        }
        return KmerContent {
            kmers: HashMap::new(),
            longest_sequence: 0,
            total_kmer_counts: vec![vec![0; max_kmer_size]],
            skip_count: 0,
            max_kmer_size: max_kmer_size,
            min_kmer_size: min_kmer_size,
            enriched_kmers: vec![],
            enrichments: vec![],
            min_gragh_value: 0.0,
            max_gragh_value: 0.0,
            x_categories: vec![],
            x_labels: vec![],
            groups: vec![],
        };
    }

    fn add_kmer_count(&mut self, position: usize, kemer_len: usize, kmer: &String) {
        let total_kmer_counts_len = self.total_kmer_counts.len();
        if position >= total_kmer_counts_len {
            for _ in total_kmer_counts_len..(position + 1) {
                self.total_kmer_counts.push(vec![0; self.max_kmer_size]);
            }
        }

        if kmer.contains('N') {
            return;
        }

        self.total_kmer_counts[position][kemer_len - 1] += 1;
    }

    fn calculate_enrichment(&mut self) {
        /*
         * For each Kmer we work out whether there is a statistically
         * significant deviation in its coverage at any given position
         * compared to its average coverage over all positions.
         */

        self.groups = BaseGroup::make_base_groups(self.longest_sequence - self.min_kmer_size + 1);

        let mut uneven_kemers: Vec<Kmer> = vec![];

        for (_, kmer) in self.kmers.clone() {
            let mut k = kmer.clone();
            let seq: String = k.sequence();
            let count = k.count();

            let mut total_kmer_count: usize = 0;
            // This gets us the total number of Kmers of this type in the whole
            // dataset.
            for i in 0..self.total_kmer_counts.len() {
                total_kmer_count += self.total_kmer_counts[i][seq.len() - 1];
            }

            // This is the expected proportion of all Kmers which have this
            // specific Kmer sequence.  We no longer make any attempt to judge
            // overall enrichment or depletion of this sequence since once you
            // get to longer lengths the distribution isn't flat anyway

            let expected_proportions: f32 = count as f32 / total_kmer_count as f32;

            let mut obs_exp_positions: Vec<f32> = vec![0.0; self.groups.len()];
            let mut binomial_pvalues: Vec<f32> = vec![0.0; self.groups.len()];
            let position_counts = k.positions();

            for g in 0..self.groups.len() {
                // This is a summation of the number of Kmers of this length which
                // fall into this base group
                let mut total_group_count = 0;

                // This is a summation of the number of hit Kmers which fall within
                // this base group.
                let mut total_group_hits = 0;

                let mut p = self.groups[g].lower_count() - 1;
                while p < self.groups[g].upper_count() && p < position_counts.len() {
                    total_group_count += self.total_kmer_counts[p][seq.len() - 1];
                    total_group_hits += position_counts[p];
                    p += 1;
                }

                let predicted = expected_proportions * total_group_count as f32;
                obs_exp_positions[g] = total_group_hits as f32 / predicted;

                // Now we can run a binomial test to see if there is a significant
                // deviation from what we expect given the number of observations we've
                // made

                let bd: Binomial = Binomial::new(total_group_count, expected_proportions as f64);
                if total_group_hits as f32 > predicted {
                    binomial_pvalues[g] = (1.0 - bd.distribution(total_group_hits as f64)) as f32
                        * 4_i32.pow(k.sequence().len() as u32) as f32;
                } else {
                    binomial_pvalues[g] = 1.0;
                }
            }

            k.set_obs_exp_positions(obs_exp_positions.clone());

            // To keep this we need a p-value below 0.01 and an obs/exp above 5 (actual values are log2 transformed)
            let mut lowest_value: f32 = 1.0;

            for i in 0..binomial_pvalues.len() {
                if binomial_pvalues[i] < 0.01 && obs_exp_positions[i] > 5.0 {
                    if binomial_pvalues[i] < lowest_value {
                        lowest_value = binomial_pvalues[i];
                    }
                }
            }

            if lowest_value < 0.01 {
                k.set_lowest_pvalue(lowest_value);
                uneven_kemers.push(k);
            }
        }

        let mut final_kmers = uneven_kemers;

        // We sort by the highest degree of enrichment over the average
        final_kmers.sort_by(|a, b| {
            if b.max_obs_exp() < a.max_obs_exp() {
                Ordering::Less
            } else if b.max_obs_exp() > a.max_obs_exp() {
                Ordering::Greater
            } else {
                Ordering::Equal
            }
        });

        // So we don't end up with stupidly long lists of Kmers in the
        // report we'll only report the top 20
        if final_kmers.len() > 20 {
            let mut short_kmers: Vec<Kmer> = Vec::new();
            for i in 0..20 {
                short_kmers[i] = final_kmers[i].clone();
            }
            final_kmers = short_kmers;
        }

        // Now we take the enrichment positions for the top 6 hits and
        // record these so we can plot them on a line graph
        self.enrichments = vec![vec![]; cmp::min(6, final_kmers.len())];
        self.x_labels = vec!["".to_string(); self.enrichments.len()];

        self.x_categories = vec!["".to_string(); self.groups.len()];

        for i in 0..self.x_categories.len() {
            self.x_categories[i] = self.groups[i].name();
        }

        for k in 0..self.enrichments.len() {
            self.enrichments[k] = vec![0.0; self.groups.len()];

            let obs_exp_pos = final_kmers[k].obs_exp_position();
            for g in 0..self.groups.len() {
                self.enrichments[k][g] = obs_exp_pos[g];
                if obs_exp_pos[g] > self.max_gragh_value {
                    self.max_gragh_value = obs_exp_pos[g];
                }
                if obs_exp_pos[g] < self.min_gragh_value {
                    self.min_gragh_value = obs_exp_pos[g];
                }
            }

            self.x_labels[k] = final_kmers[k].sequence();
        }

        self.min_gragh_value = 0.0;
        self.enriched_kmers = final_kmers;

        // Delete the initial data structure so we don't suck up more memory
        // than we have to.
        self.kmers.clear();
    }

    pub fn process_sequence(&mut self, record: &OwnedRecord) {
        /*
         * The processing done by this module is quite intensive so to speed things
         * up we don't look at every sequence.  Instead we take only 2% of the
         * submitted sequences and extrapolate from these to the full set in the file.
         */
        self.skip_count += 1;

        if self.skip_count % 50 != 0 {
            return;
        }

        let seq: String;
        if record.seq().len() > 500 {
            seq = from_utf8(&record.seq()[0..500]).unwrap().to_string();
        } else {
            seq = from_utf8(&record.seq()).unwrap().to_string();
        }

        if seq.len() > self.longest_sequence {
            self.longest_sequence = seq.len();
        }

        // Now we go through all of the Kmers to count these
        for kmer_size in self.min_kmer_size..(self.max_kmer_size + 1) {
            for i in 0..(seq.len() - kmer_size + 1) {
                let kmer: String = seq[i..(i + kmer_size)].to_string();

                if kmer.len() != kmer_size {
                    panic!(
                        "String length {} wasn't the same as the kmer length {}",
                        kmer.len(),
                        kmer_size
                    );
                }
                // Add to the counts before skipping Kmers containing Ns (see
                // explanation in addKmerCount for the reasoning).
                self.add_kmer_count(i, kmer_size, &kmer);

                // Skip Kmers containing N
                // if kmer.contains('N') {
                //     return ;
                // }

                if self.kmers.contains_key(&kmer) {
                    let mut tt: Kmer = self.kmers[&kmer].clone();
                    tt.increment_count(i);
                    self.kmers.insert(kmer, tt);
                } else {
                    self.kmers
                        .insert(kmer.clone(), Kmer::new(kmer, i, seq.len() - kmer_size + 1));
                }
            }
        }
    }
}

#[derive(Debug, Serialize, Deserialize, Clone)]
pub struct PerTileQualityScore {
    per_tile_quality_counts: HashMap<usize, Vec<QualityCount>>,
    current_length: usize,
    means: Vec<Vec<f32>>,
    x_labels: Vec<String>,
    tiles: Vec<usize>,
    high: usize,
    total_count: usize,
    split_position: isize,
    max_deviation: f32,
    ignore_in_report: bool,
}

impl PerTileQualityScore {
    pub fn new() -> PerTileQualityScore {
        return PerTileQualityScore {
            per_tile_quality_counts: HashMap::new(),
            current_length: 0,
            means: vec![],
            x_labels: vec![],
            tiles: vec![],
            high: 0,
            total_count: 0,
            split_position: -1,
            max_deviation: 0.0,
            ignore_in_report: false,
        };
    }

    fn get_mean(&self, tile: usize, min_bp: usize, max_bp: usize, offset: usize) -> f32 {
        let mut count: usize = 0;
        let mut total: f32 = 0.0;
        let quality_counts: Vec<QualityCount> = self.per_tile_quality_counts[&tile].clone();

        for i in min_bp - 1..max_bp {
            if quality_counts[i].total_counts() > 0 {
                count += 1;
                total += quality_counts[i].get_mean(offset);
            }
        }

        if count > 0 {
            return total / count as f32;
        }

        return 0.0;
    }

    pub fn process_sequence(&mut self, record: &OwnedRecord) {
        // Check if we can skip counting because the module is being ignored anyway
        if self.total_count == 0 {
            if INDICATOR_CONFIG_TILE_IGNORE > 0 {
                self.ignore_in_report = true;
            }
        }

        // Don't waste time calculating this if we're not going to use it anyway
        if self.ignore_in_report {
            return;
        }

        // Don't bother with sequences with zero length as they don't have any
        // quality information anyway.
        if record.qual().len() == 0 {
            return;
        }

        self.total_count += 1;
        if self.total_count > 10000 && self.total_count % 10 != 0 {
            return;
        }

        // First try to split the id by :
        let mut tile: usize = 0;
        let id_string = from_utf8(record.head()).unwrap().to_string();
        let split_id_array: Vec<&str> = id_string.split(":").collect();

        if self.split_position >= 0 {
            if split_id_array.len() <= self.split_position as usize {
                println!("Can't extract a number - not enough data");
                self.ignore_in_report = true;
                return;
            }
            tile = split_id_array[self.split_position as usize]
                .parse::<usize>()
                .unwrap();
        } else if split_id_array.len() >= 5 {
            self.split_position = 4;
            tile = split_id_array[4].parse::<usize>().unwrap();
        } else if split_id_array.len() >= 7 {
            self.split_position = 2;
            tile = split_id_array[2].parse::<usize>().unwrap();
        } else {
            // We're not going to get a tile out of this
            self.ignore_in_report = true;
            return;
        }

        let qual = record.qual();

        if self.current_length < qual.len() {
            for (this_tile, quality_count) in self.per_tile_quality_counts.clone() {
                let mut quality_count_new = quality_count.clone();
                for _ in quality_count.len()..qual.len() {
                    quality_count_new.push(QualityCount::new());
                }
                self.per_tile_quality_counts
                    .insert(this_tile, quality_count_new);
            }

            self.current_length = qual.len();
        }

        if !self.per_tile_quality_counts.contains_key(&tile) {
            if self.per_tile_quality_counts.len() > 1000 {
                println!("Too many tiles (>1000) so giving up trying to do per-tile qualities since we're probably parsing the file wrongly");
                self.ignore_in_report = true;
                self.per_tile_quality_counts.clear();
                return;
            }
            let quality_count: Vec<QualityCount> = vec![QualityCount::new(); self.current_length];
            self.per_tile_quality_counts.insert(tile, quality_count);
        }

        let mut quality_count: Vec<QualityCount> = self.per_tile_quality_counts[&tile].clone();

        for i in 0..qual.len() {
            quality_count[i].add_value(qual[i] as usize);
        }

        // I guess author forgot the steps as follows:
        self.per_tile_quality_counts.insert(tile, quality_count);
    }

    fn calculate_offset(&self) -> Vec<u8> {
        // Works out from the set of chars what is the most
        // likely encoding scale for this file.
        let mut min_char: u8 = 0;
        let mut max_char: u8 = 0;

        // Iterate through the tiles to check them all in case
        // we're dealing with unrepresentative data in the first one.

        for (_, quality_count) in self.per_tile_quality_counts.clone() {
            for q in 0..quality_count.len() {
                if min_char == 0 {
                    min_char = quality_count[q].get_min_char() as u8;
                    max_char = quality_count[q].get_max_char() as u8;
                } else {
                    if (quality_count[q].get_min_char() as u8) < min_char {
                        min_char = quality_count[q].get_min_char() as u8;
                    }
                    if (quality_count[q].get_max_char() as u8) > max_char {
                        max_char = quality_count[q].get_max_char() as u8;
                    }
                }
            }
        }
        let result: Vec<u8> = vec![min_char, max_char];
        return result;
    }

    fn get_percentages(&mut self, offset: usize) {
        let range = self.calculate_offset();
        self.high = range[1] as usize - offset;

        if self.high < 35 {
            self.high = 35;
        }

        let groups = BaseGroup::make_base_groups(self.current_length);

        let mut tile_numbers = self
            .per_tile_quality_counts
            .keys()
            .copied()
            .collect::<Vec<_>>();
        tile_numbers.sort();

        self.tiles = vec![0; tile_numbers.len()];

        for i in 0..tile_numbers.len() {
            self.tiles[i] = tile_numbers[i];
        }

        self.means = vec![vec![0.0; groups.len()]; tile_numbers.len()];
        self.x_labels = vec!["".to_string(); groups.len()];

        for t in 0..tile_numbers.len() {
            for i in 0..groups.len() {
                if t == 0 {
                    self.x_labels[i] = groups[i].name();
                }

                let min_base = groups[i].lower_count();
                let max_base = groups[i].upper_count();
                self.means[t][i] = self.get_mean(tile_numbers[t], min_base, max_base, offset);
            }
        }

        // Now we normalise across each column to see if there are any tiles with unusually
        // high or low quality.
        let mut max_deviation: f32 = 0.0;

        let mut average_qualities_per_group: Vec<f32> = vec![0.0; groups.len()];

        for t in 0..tile_numbers.len() {
            for i in 0..groups.len() {
                average_qualities_per_group[i] += self.means[t][i];
            }
        }

        for i in 0..average_qualities_per_group.len() {
            average_qualities_per_group[i] /= tile_numbers.len() as f32;
        }

        for i in 0..groups.len() {
            for t in 0..tile_numbers.len() {
                self.means[t][i] -= average_qualities_per_group[i];
                if self.means[t][i].abs() > max_deviation {
                    max_deviation = self.means[t][i].abs();
                }
            }
        }

        self.max_deviation = max_deviation;
    }
}

#[derive(Debug, Serialize, Deserialize, Clone)]
pub struct FastQC {
    pub basic_stats: BasicStats,
    pub per_base_seq_quality: PerBaseSeqQuality,
    pub per_seq_quality_score: PerSeqQualityScore,
    pub per_base_seq_content: PerBaseSeqContent,
    pub per_seq_gc_content: PerSeqGCContent,
    pub per_base_n_content: PerBaseNContent,
    pub seq_len_distribution: SeqLenDistribution,
    pub overrepresented_seqs: OverRepresentedSeqs,
    pub kmer_content: KmerContent,
    pub adpater_content: AdapterContent,
    pub per_tile_quality_score: PerTileQualityScore,
}

impl FastQC {
    pub fn new() -> FastQC {
        return FastQC {
            basic_stats: BasicStats::new(),
            per_base_seq_quality: PerBaseSeqQuality::new(),
            per_seq_quality_score: PerSeqQualityScore::new(),
            per_base_seq_content: PerBaseSeqContent::new(),
            per_seq_gc_content: PerSeqGCContent::new(),
            per_base_n_content: PerBaseNContent::new(),
            seq_len_distribution: SeqLenDistribution::new(),
            overrepresented_seqs: OverRepresentedSeqs::new(),
            kmer_content: KmerContent::new(),
            adpater_content: AdapterContent::new(),
            per_tile_quality_score: PerTileQualityScore::new(),
        };
    }

    pub fn update_name(mut self, filename: &str) -> FastQC {
        self.basic_stats.name = filename.to_string();
        self
    }

    /// Finish method is crucial, don't forget it.
    pub fn finish(&mut self) {
        self.basic_stats.finish();
        self.per_base_seq_quality
            .get_percentages(self.basic_stats.phred.offset);
    }

    pub fn set_highest_lowest_char(&mut self, qual: &Vec<u8>) {
        for c in qual {
            let num = c.clone() as usize;
            if self.basic_stats.lowest_char > num {
                self.basic_stats.set_lowest_char(num);
            }

            if self.basic_stats.highest_char < num {
                self.basic_stats.set_highest_char(num);
            }
        }
    }

    /// Process sequence one by one, and update the statistics data.
    ///
    /// A `record` contains head, seq, sep, qual fields.
    ///
    /// # Examples
    ///
    /// Basic usage:
    ///
    /// ```
    /// extern crate preqc_pack;
    /// use preqc_pack::qc::fastqc::FastQC;
    /// use fastq::OwnedRecord;
    ///
    /// let read1 = OwnedRecord {
    ///   head: b"some_name".to_vec(),
    ///   seq: b"GTCGCACTGATCTGGGTTAGGCGCGGAGCCGAGGGTTGCACCATTTTTCATTATTGAATGCCAAGATA".to_vec(),
    ///   qual: b"IIIIIIIIIIIIIIIIIIIIIIIIIIIIIIIIIIIIIIIIIIIIIIIIIIIIIIIIIIIIIIIIIIII".to_vec(),
    ///   sep: None,
    /// };
    ///
    /// let mut qc = FastQC::new();
    /// qc.process_sequence(&read1);
    ///
    /// assert_eq!(qc.basic_stats.total_bases(), 68);
    /// assert_eq!(qc.basic_stats.total_reads(), 1);
    /// // assert_eq!(qc.basic_stats.g_count, 20);
    /// // assert_eq!(qc.basic_stats.a_count, 15);
    /// // assert_eq!(qc.basic_stats.c_count, 14);
    /// // assert_eq!(qc.basic_stats.t_count, 19);
    /// // assert_eq!(qc.basic_stats.n_count, 0);
    /// ```
    ///
    pub fn process_sequence(&mut self, record: &OwnedRecord) {
        let mut seq_len = 0;
        for base in record.seq() {
            let base_char = *base as char;
            match base_char {
                // match char::from(base.clone()).to_uppercase().to_string().as_str() {
                'T' => {
                    self.basic_stats.t_count += 1;
                    seq_len += 1;
                }
                'C' => {
                    self.basic_stats.c_count += 1;
                    seq_len += 1;
                }
                'G' => {
                    self.basic_stats.g_count += 1;
                    seq_len += 1;
                }
                'A' => {
                    self.basic_stats.a_count += 1;
                    seq_len += 1;
                }
                'N' => {
                    self.basic_stats.n_count += 1;
                    seq_len += 1;
                }
                _ => {}
            }
        }

        self.basic_stats.total_bases += seq_len;
        self.basic_stats.set_min_len(seq_len);
        self.basic_stats.set_max_len(seq_len);

        self.set_highest_lowest_char(&record.qual);
        self.basic_stats.total_reads += 1;

        self.per_base_seq_quality.process_qual(&record.qual);

        self.per_seq_quality_score.process_sequence(&record);

        self.per_base_seq_content.process_sequence(&record);

        self.per_seq_gc_content.process_sequence(&record);

        self.per_base_n_content.process_sequence(&record);

        self.seq_len_distribution.process_sequence(&record);

        self.adpater_content.process_sequence(&record);

        self.kmer_content.process_sequence(&record);

        self.per_tile_quality_score.process_sequence(&record);
>>>>>>> c4175ea1
    }

    /// Merge several FastQC instances.
    ///
    /// You may get several FastQC instances When you handle fastq data with several threads.
    ///
    /// # Examples
    ///
    /// Basic usage:
    ///
    /// ```
    /// extern crate preqc_pack;
    /// use preqc_pack::qc::fastqc::FastQC;
    /// use fastq::OwnedRecord;
    ///
    /// let read1 = OwnedRecord {
    ///   head: b"some_name".to_vec(),
    ///   seq: b"GTCGCACTGATCTGGGTTAGGCGCGGAGCCGAGGGTTGCACCATTTTTCATTATTGAATGCCAAGATA".to_vec(),
    ///   qual: b"IIIIIIIIIIIIIIIIIIIIIIIIIIIIIIIIIIIIIIIIIIIIIIIIIIIIIIIIIIIIIIIIIIII".to_vec(),
    ///   sep: None,
    /// };
    ///
    /// let mut qc = FastQC::new();
    /// qc.process_sequence(&read1);
    ///
    /// let mut qc2 = FastQC::new();
    /// qc2.process_sequence(&read1);
    ///
    /// qc.merge(&[qc2]);
    /// assert_eq!(qc.basic_stats.total_bases(), 136);
    /// ```
    ///
    pub fn merge(&mut self, fastqc_vec: &[FastQC]) {
        for i in fastqc_vec {
            self.basic_stats.add_to_count(
                i.basic_stats.a_count,
                i.basic_stats.t_count,
                i.basic_stats.c_count,
                i.basic_stats.g_count,
                i.basic_stats.n_count,
            );

            self.basic_stats.add_total_bases(i.basic_stats.total_bases);
            self.basic_stats.add_total_reads(i.basic_stats.total_reads);
            self.basic_stats.set_min_len(i.basic_stats.min_length);
            self.basic_stats.set_max_len(i.basic_stats.max_length);
            self.basic_stats.set_lowest_char(i.basic_stats.lowest_char);
            self.per_base_seq_quality
                .add_quality_counts(&i.per_base_seq_quality.quality_counts);
        }

        // Finish method is crucial, don't forget it.
        self.finish();
    }
}

pub type FilteredFastQC = FastQC;<|MERGE_RESOLUTION|>--- conflicted
+++ resolved
@@ -1,10 +1,6 @@
-<<<<<<< HEAD
 use fastq::{OwnedRecord, Record, RefRecord};
-=======
-use fastq::{OwnedRecord, Record};
 use probability::prelude::*;
 use regex::Regex;
->>>>>>> c4175ea1
 use serde::{Deserialize, Serialize};
 use std::cmp::Ordering;
 use std::io::Read;
@@ -683,13 +679,6 @@
         }
     }
 
-<<<<<<< HEAD
-    pub fn set_highest_lowest_char(&mut self, qual: &[u8]) {
-        for c in qual {
-            let num = c.clone() as usize;
-            if self.basic_stats.lowest_char > num {
-                self.basic_stats.set_lowest_char(num);
-=======
     fn calculate_distribution(&mut self) {
         let encoding = PhredEncoding::get_fastq_encoding_offset(self.lowest_char);
 
@@ -707,7 +696,6 @@
             self.x_category_quality[i] = (raw_scores[0] + i) - encoding.offset();
             if self.average_score_counts.contains_key(&(raw_scores[0] + i)) {
                 self.y_category_count[i] = self.average_score_counts[&(raw_scores[0] + i)];
->>>>>>> c4175ea1
             }
         }
 
@@ -720,44 +708,6 @@
     }
 }
 
-<<<<<<< HEAD
-    /// Process sequence one by one, and update the statistics data.
-    ///
-    /// A `record` contains head, seq, sep, qual fields.
-    ///
-    /// # Examples
-    ///
-    /// Basic usage:
-    ///
-    /// ```
-    /// extern crate preqc_pack;
-    /// use preqc_pack::qc::fastqc::FastQC;
-    /// use fastq::OwnedRecord;
-    ///
-    /// let read1 = OwnedRecord {
-    ///   head: b"some_name".to_vec(),
-    ///   seq: b"GTCGCACTGATCTGGGTTAGGCGCGGAGCCGAGGGTTGCACCATTTTTCATTATTGAATGCCAAGATA".to_vec(),
-    ///   qual: b"IIIIIIIIIIIIIIIIIIIIIIIIIIIIIIIIIIIIIIIIIIIIIIIIIIIIIIIIIIIIIIIIIIII".to_vec(),
-    ///   sep: None,
-    /// };
-    ///
-    /// let mut qc = FastQC::new();
-    /// qc.process_sequence(&read1);
-    ///
-    /// assert_eq!(qc.basic_stats.total_bases(), 68);
-    /// assert_eq!(qc.basic_stats.total_reads(), 1);
-    /// // assert_eq!(qc.basic_stats.g_count, 20);
-    /// // assert_eq!(qc.basic_stats.a_count, 15);
-    /// // assert_eq!(qc.basic_stats.c_count, 14);
-    /// // assert_eq!(qc.basic_stats.t_count, 19);
-    /// // assert_eq!(qc.basic_stats.n_count, 0);
-    /// ```
-    ///
-    pub fn process_sequence(&mut self, record: &RefRecord) {
-        let mut seq_len = 0;
-        for base in record.seq() {
-            let base_char = *base as char;
-=======
 #[cfg(test)]
 mod per_seq_qua_score_tests {
     use super::*;
@@ -859,7 +809,6 @@
 
         for i in 0..seq_len {
             let base_char = seq[i] as char;
->>>>>>> c4175ea1
             match base_char {
                 // match char::from(base.clone()).to_uppercase().to_string().as_str() {
                 'T' => {
@@ -1129,12 +1078,6 @@
             }
         }
 
-<<<<<<< HEAD
-        self.set_highest_lowest_char(record.qual());
-        self.basic_stats.total_reads += 1;
-
-        self.per_base_seq_quality.process_qual(record.qual());
-=======
         let mut fell_off_bottom = true;
 
         for i in (0..first_mode).rev() {
@@ -2883,7 +2826,6 @@
         self.kmer_content.process_sequence(&record);
 
         self.per_tile_quality_score.process_sequence(&record);
->>>>>>> c4175ea1
     }
 
     /// Merge several FastQC instances.
